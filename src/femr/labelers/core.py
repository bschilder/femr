"""Core labeling functionality/schemas, shared across all labeling functions."""
from __future__ import annotations

import collections
import csv
import datetime
import hashlib
import multiprocessing
import pprint
import struct
import warnings
from abc import ABC, abstractmethod
from collections.abc import MutableMapping
from dataclasses import dataclass
from typing import Any, DefaultDict, Dict, List, Literal, Optional, Sequence, Tuple, Union, cast

import numpy as np
from nptyping import NDArray

from femr import Patient
from femr.datasets import PatientDatabase
from femr.extension import datasets as extension_datasets


@dataclass(frozen=True)
class TimeHorizon:
    """An interval of time. Mandatory `start`, optional `end`."""

    start: datetime.timedelta
    end: datetime.timedelta | None  # If NONE, then infinite time horizon


@dataclass(frozen=True)
class SurvivalValue:
    """Used for survival tasks."""

    time_to_event: datetime.timedelta
    is_censored: bool  # TRUE if this patient was censored


LabelType = Union[
    Literal["boolean"],
    Literal["numeric"],
    Literal["survival"],
    Literal["categorical"],
]

VALID_LABEL_TYPES = ["boolean", "numeric", "survival", "categorical"]


@dataclass
class Label:
    """An individual label for a particular patient at a particular time.
    The prediction for this label is made with all data <= time."""

    time: datetime.datetime
    value: Union[bool, int, float, str, SurvivalValue]


def _apply_labeling_function(
    args: Tuple[Labeler, Optional[Sequence[Patient]], Optional[str], List[int]]
) -> Dict[int, List[Label]]:
    """Apply a labeling function to the set of patients included in `patient_ids`.
    Gets called as a parallelized subprocess of the .apply() method of `Labeler`."""
    labeling_function: Labeler = args[0]
    patients: Optional[Sequence[Patient]] = args[1]
    path_to_patient_database: Optional[str] = args[2]
    patient_ids: List[int] = args[3]

    if path_to_patient_database is not None:
        patients = PatientDatabase(path_to_patient_database)

    # Hacky workaround for Ontology not being picklable
    if (
        hasattr(labeling_function, "ontology")  # type: ignore
        and labeling_function.ontology is None  # type: ignore
        and path_to_patient_database  # type: ignore
    ):  # type: ignore
        labeling_function.ontology = patients.get_ontology()  # type: ignore
    if (
        hasattr(labeling_function, "labeler")
        and hasattr(labeling_function.labeler, "ontology")
        and labeling_function.labeler.ontology is None
        and path_to_patient_database
    ):
        labeling_function.labeler.ontology = patients.get_ontology()  # type: ignore

    patients_to_labels: Dict[int, List[Label]] = {}
    for patient_id in patient_ids:
        patient: Patient = patients[patient_id]  # type: ignore
        labels: List[Label] = labeling_function.label(patient)
        patients_to_labels[patient_id] = labels

    return patients_to_labels


def load_labeled_patients(filename: str) -> LabeledPatients:
    with open(filename, "r") as f:
        reader = csv.DictReader(f)
        rows = list(reader)
        assert len(rows) != 0, "Must have at least one label to load it"

        labeler_type: LabelType = cast(LabelType, rows[0]["label_type"])
        labels = collections.defaultdict(list)

        for row in rows:
            value: Union[bool, SurvivalValue, int, float]
            if labeler_type == "survival":
                value = SurvivalValue(
                    time_to_event=datetime.timedelta(minutes=float(row["value"])),
                    is_censored=row["is_censored"].lower() == "true",
                )
            elif labeler_type == "boolean":
                value = row["value"].lower() == "true"
            elif labeler_type == "categorical":
                value = int(row["value"])
            else:
                value = float(row["value"])

            time = datetime.datetime.fromisoformat(row["prediction_time"])
            assert time.second == 0, "FEMR only supports minute level time resolution"

            labels[int(row["patient_id"])].append(Label(time=time, value=value))

        return LabeledPatients(labels, labeler_type)


class LabeledPatients(MutableMapping[int, List[Label]]):
    """Maps patients to labels.

    Wrapper class around the output of an LF's `apply()` function
    """

    def __init__(
        self,
        patients_to_labels: Dict[int, List[Label]],
        labeler_type: LabelType,
    ):
        """Construct a `LabeledPatients` object from the output of an LF's `apply()` function.

        Args:
            patients_to_labels (Dict[int, List[Label]]): [key] = patient ID, [value] = labels for this patient
            labeler_type (LabelType): Type of labeler
        """
        self.patients_to_labels: Dict[int, List[Label]] = patients_to_labels
        self.labeler_type: LabelType = labeler_type

    def save(self, target_filename) -> None:
        with open(target_filename, "w") as f:
            writer = csv.writer(f)
            header = ["patient_id", "prediction_time", "label_type", "value"]
            if self.labeler_type == "survival":
                header.append("is_censored")
            writer.writerow(header)
            for patient, labels in self.patients_to_labels.items():
                for label in labels:
                    if self.labeler_type == "survival":
                        assert isinstance(label.value, SurvivalValue)
                        writer.writerow(
                            [
                                patient,
                                label.time.isoformat(),
                                self.labeler_type,
                                label.value.time_to_event / datetime.timedelta(minutes=1),
                                label.value.is_censored,
                            ]
                        )
                    else:
                        writer.writerow([patient, label.time.isoformat(), self.labeler_type, label.value])

    def get_labels_from_patient_idx(self, idx: int) -> List[Label]:
        return self.patients_to_labels[idx]

    def get_all_patient_ids(self) -> List[int]:
        return sorted(list(self.patients_to_labels.keys()))

    def get_patients_to_labels(self) -> Dict[int, List[Label]]:
        return self.patients_to_labels

    def get_labeler_type(self) -> LabelType:
        return self.labeler_type

    def as_numpy_arrays(
        self,
    ) -> Tuple[
        NDArray[Literal["n_patients, 1"], np.int64],
        NDArray[Literal["n_patients, 1 or 2"], Any],
        NDArray[Literal["n_patients, 1"], np.datetime64],
    ]:
        """Convert `patients_to_labels` to a tuple of NDArray's.

        One NDArray for each of:
            Patient ID, Label value, Label time

        Returns:
            Tuple[NDArray, NDArray, NDArray]: (Patient IDs, Label values, Label time)
        """
        patient_ids: List[int] = []
        label_values: List[Any] = []
        label_times: List[datetime.datetime] = []
        if self.labeler_type in ["boolean", "numerical", "categorical"]:
            for patient_id, labels in self.patients_to_labels.items():
                for label in labels:
                    patient_ids.append(patient_id)
                    label_values.append(label.value)
                    label_times.append(label.time)
        elif self.labeler_type in ["survival"]:
            # If SurvivalValue labeler, then label value is a tuple of (time to event, is censored)
            for patient_id, labels in self.patients_to_labels.items():
                for label in labels:
                    survival_value: SurvivalValue = cast(SurvivalValue, label.value)
                    patient_ids.append(patient_id)
                    label_values.append(
                        [
                            survival_value.time_to_event,
                            survival_value.is_censored,
                        ]
                    )
                    label_times.append(label.time)
        else:
            raise ValueError("Other label types are not implemented yet for this method")
        return (
            np.array(patient_ids),
            np.array(label_values),
            np.array(label_times),
        )

    def get_num_patients(self) -> int:
        """Return the total number of patients."""
        return len(self)

    def get_num_labels(self) -> int:
        """Return the total number of labels across all patients."""
        total: int = 0
        for labels in self.patients_to_labels.values():
            total += len(labels)
        return total

    def as_list_of_label_tuples(self) -> List[Tuple[int, Label]]:
        """Convert `patients_to_labels` to a list of (patient_id, Label) tuples."""
        result: List[Tuple[int, Label]] = []
        for patient_id, labels in self.patients_to_labels.items():
            for label in labels:
                result.append((int(patient_id), label))
        return result

    @classmethod
    def load_from_numpy(
        cls,
        patient_ids: NDArray[Literal["n_patients, 1"], np.int64],
        label_values: NDArray[Literal["n_patients, 1 or 2"], Any],
        label_times: NDArray[Literal["n_patients, 1"], datetime.datetime],
        labeler_type: LabelType,
    ) -> LabeledPatients:
        """Create a :class:`LabeledPatients` from NDArray labels.

            Inverse of `as_numpy_arrays()`

        Args:
            patient_ids (NDArray): Patient IDs for the corresponding label.
            label_values (NDArray): Values for the corresponding label.
            label_times (NDArray): Times that the corresponding label occurs.
            labeler_type (LabelType): LabelType of the corresponding labels.
        """
        patients_to_labels: DefaultDict[int, List[Label]] = collections.defaultdict(list)
        # TODO - does replacing zip with dstack improve speed?
        for patient_id, l_value, l_time in zip(patient_ids, label_values, label_times):
            if labeler_type in ["boolean", "numerical", "categorical"]:
                patients_to_labels[patient_id].append(Label(time=l_time, value=l_value))
            elif labeler_type in ["survival"]:
                patients_to_labels[patient_id].append(
                    Label(
                        time=l_time,
                        value=SurvivalValue(time_to_event=l_value[0], is_censored=l_value[1]),
                    )
                )
            else:
                raise ValueError("Other label types are not implemented yet for this method")
        return LabeledPatients(dict(patients_to_labels), labeler_type)

    def __str__(self):
        """Return string representation."""
        return "LabeledPatients:\n" + pprint.pformat(self.patients_to_labels)

    def __getitem__(self, key):
        """Necessary for implementing MutableMapping."""
        return self.patients_to_labels[key]

    def __setitem__(self, key, item):
        """Necessary for implementing MutableMapping."""
        self.patients_to_labels[key] = item

    def __delitem__(self, key):
        """Necessary for implementing MutableMapping."""
        del self.patients_to_labels[key]

    def __iter__(self):
        """Necessary for implementing MutableMapping."""
        return iter(self.patients_to_labels)

    def __len__(self):
        """Necessary for implementing MutableMapping."""
        return len(self.patients_to_labels)


class Labeler(ABC):
    """An interface for labeling functions.

    A labeling function applies a label to a specific datetime in a given patient's timeline.
    It can be thought of as generating the following list given a specific patient:
        [(patient ID, datetime_1, label_1), (patient ID, datetime_2, label_2), ... ]
    Usage:
    ```
        labeling_function: Labeler = Labeler(...)
        patients: Sequence[Patient] = ...
        labels: LabeledPatient = labeling_function.apply(patients)
    ```
    """

    @abstractmethod
    def label(self, patient: Patient) -> List[Label]:
        """Apply every label that is applicable to the provided patient.

        This is only called once per patient.

        Args:
            patient (Patient): A patient object

        Returns:
            List[Label]: A list of :class:`Label` containing every label for the given patient
        """
        pass

    def get_patient_start_end_times(self, patient: Patient) -> Tuple[datetime.datetime, datetime.datetime]:
        """Return the (start, end) of the patient timeline.

        Returns:
            Tuple[datetime.datetime, datetime.datetime]: (start, end)
        """
        return (patient.events[0].start, patient.events[-1].start)

    @abstractmethod
    def get_labeler_type(self) -> LabelType:
        """Return what type of labels this labeler returns. See the Label class."""
        pass

    def apply(
        self,
        path_to_patient_database: Optional[str] = None,
        patients: Optional[Sequence[Patient]] = None,
        num_threads: int = 1,
        num_patients: Optional[int] = None,
    ) -> LabeledPatients:
        """Apply the `label()` function one-by-one to each Patient in a sequence of Patients.

        Args:
            path_to_patient_database (str, optional): Path to `PatientDatabase` on disk.
                Must be specified if `patients = None`
            patients (Sequence[Patient], optional): An Sequence (i.e. list) of `Patient` objects.
                Must be specified if `path_to_patient_database = None`
                Typically this will be a `PatientDatabase` object.
            num_threads (int, optional): Number of CPU threads to parallelize across. Defaults to 1.
            num_patients (Optional[int], optional): Number of patients to process - useful for debugging.
                If specified, will take the first `num_patients` in the provided `PatientDatabase` / `patients` list.
                If None, use all patients.

        Returns:
            LabeledPatients: Maps patients to labels
        """
        if (patients is None and path_to_patient_database is None) or (
            patients is not None and path_to_patient_database is not None
        ):
            raise ValueError("Must specify exactly one of `patient_database` or `path_to_patient_database`")

        if path_to_patient_database:
            # Load patientdatabase if specified
            assert patients is None
            patient_database = PatientDatabase(path_to_patient_database)
            num_patients = len(patient_database) if not num_patients else num_patients
            pids = list(patient_database)
        else:
            # Use `patients` if specified
            assert patients is not None
            num_patients = len(patients) if not num_patients else num_patients
            pids = [p.patient_id for p in patients[:num_patients]]

        # Split patient IDs across parallelized processes
        pid_parts = np.array_split(pids, num_threads * 10)

        # NOTE: Super hacky workaround to pickling limitations
        if hasattr(self, "ontology") and isinstance(self.ontology, extension_datasets.Ontology):  # type: ignore
            # Remove ontology due to pickling, add it back later
            self.ontology: extension_datasets.Ontology = None  # type: ignore
        if (
            hasattr(self, "labeler")
            and hasattr(self.labeler, "ontology")
            and isinstance(self.labeler.ontology, extension_datasets.Ontology)
        ):
            # If NLabelsPerPatient wrapper, go to sublabeler and remove ontology due to pickling
            self.labeler.ontology: extension_datasets.Ontology = None  # type: ignore

        # Multiprocessing
        tasks = [(self, patients, path_to_patient_database, pid_part) for pid_part in pid_parts if len(pid_part) > 0]

        if num_threads != 1:
            ctx = multiprocessing.get_context("forkserver")
            with ctx.Pool(num_threads) as pool:
                results = []
                for res in pool.imap_unordered(_apply_labeling_function, tasks):
                    results.append(res)
        else:
            results = []
            for task in tasks:
                results.append(_apply_labeling_function(task))

        # Join results and return
        patients_to_labels: Dict[int, List[Label]] = dict(collections.ChainMap(*results))
        return LabeledPatients(patients_to_labels, self.get_labeler_type())


##########################################################
# Specific Labeler Superclasses
##########################################################


class TimeHorizonEventLabeler(Labeler):
    """Label events that occur within a particular time horizon.
    This support both "finite" and "infinite" time horizons.

    The time horizon can be "fixed" (i.e. has both a start and end date), or "infinite" (i.e. only a start date)

    A TimeHorizonEventLabeler enables you to label events that occur within a particular
    time horizon (i.e. `TimeHorizon`). It is a boolean event that is TRUE if the event of interest
    occurs within that time horizon, and FALSE if it doesn't occur by the end of the time horizon.

    No labels are generated if the patient record is "censored" before the end of the horizon.

    You are required to implement three methods:
        get_outcome_times() for defining the datetimes of the event of interset
        get_prediction_times() for defining the datetimes at which we make our predictions
        get_time_horizon() for defining the length of time (i.e. `TimeHorizon`) to use for the time horizon
    """

    @abstractmethod
    def get_outcome_times(self, patient: Patient) -> List[datetime.datetime]:
        """Return a sorted list containing the datetimes that the event of interest "occurs".

        IMPORTANT: Must be sorted ascending (i.e. start -> end of timeline)

        Args:
            patient (Patient): A patient object

        Returns:
            List[datetime.datetime]: A list of datetimes, one corresponding to an occurrence of the outcome
        """
        pass

    @abstractmethod
    def get_time_horizon(self) -> TimeHorizon:
        """Return time horizon for making predictions with this labeling function.

        Return the (start offset, end offset) of the time horizon (from the prediction time)
        used for labeling whether an outcome occurred or not. These can be arbitrary timedeltas.

        If end offset is None, then the time horizon is infinite (i.e. only has a start offset).
        If end offset is not None, then the time horizon is finite (i.e. has both a start and end offset),
            and it must be true that end offset >= start offset.

        Example:
            X is the time that you're making a prediction (given by `get_prediction_times()`)
            (A,B) is your time horizon (given by `get_time_horizon()`)
            O is an outcome (given by `get_outcome_times()`)

            Then given a patient timeline:
                X-----(X+A)------(X+B)------


            This has a label of TRUE:
                X-----(X+A)--O---(X+B)------

            This has a label of TRUE:
                X-----(X+A)--O---(X+B)----O-

            This has a label of FALSE:
                X---O-(X+A)------(X+B)------

            This has a label of FALSE:
                X-----(X+A)------(X+B)--O---
        """
        pass

    @abstractmethod
    def get_prediction_times(self, patient: Patient) -> List[datetime.datetime]:
        """Return a sorted list containing the datetimes at which we'll make a prediction.

        IMPORTANT: Must be sorted ascending (i.e. start -> end of timeline)
        """
        pass

    @abstractmethod
    def get_prediction_times_from_csv(
        self, patient: Patient, csv_path: str, time_column: str
    ) -> List[datetime.datetime]:
        """Return a sorted list containing the datetimes at which we'll make a prediction.

        IMPORTANT: Must be sorted ascending (i.e. start -> end of timeline)
        """
        pass

    def get_patient_start_end_times(self, patient: Patient) -> Tuple[datetime.datetime, datetime.datetime]:
        """Return the datetimes that we consider the (start, end) of this patient."""
        return (patient.events[0].start, patient.events[-1].start)

    def get_labeler_type(self) -> LabelType:
        """Return boolean labels (TRUE if event occurs in TimeHorizon, FALSE otherwise)."""
        return "boolean"

    def allow_same_time_labels(self) -> bool:
        """Whether or not to allow labels with events at the same time as prediction"""
        return True

    def label(self, patient: Patient) -> List[Label]:
        """Return a list of Labels for an individual patient.

        Assumes that events in `patient.events` are already sorted in chronologically
        ascending order (i.e. start -> end).

        Args:
            patient (Patient): A patient object

        Returns:
            List[Label]: A list containing a label for each datetime returned by `get_prediction_times()`
        """
        if len(patient.events) == 0:
            return []

        __, end_time = self.get_patient_start_end_times(patient)
        # prediction_times: List[datetime.datetime] = self.get_prediction_times(patient)

        csv_path = "/local-scratch/nigam/projects/zphuo/data/omop_extract_PHI/som-nero-phi-nigam-starr.frazier/radfusion3_cohort.csv"
        time_column = "procedure_DATETIME"
        prediction_times: List[datetime.datetime] = self.get_prediction_times_from_csv(patient, csv_path, time_column)
        outcome_times: List[datetime.datetime] = self.get_outcome_times(patient)
        time_horizon: TimeHorizon = self.get_time_horizon()

        # Get (start, end) of time horizon. If end is None, then it's infinite (set timedelta to max)
        time_horizon_start: datetime.timedelta = time_horizon.start
        time_horizon_end: Optional[datetime.timedelta] = time_horizon.end  # `None` if infinite time horizon

        # For each prediction time, check if there is an outcome which occurs within the (start, end)
        # of the time horizon
        results: List[Label] = []
        curr_outcome_idx: int = 0
        last_time = None
        for time in prediction_times:
            if last_time is not None:
                assert time > last_time, f"Must be ascending prediction times, instead got {last_time} <= {time}"

            last_time = time
            while curr_outcome_idx < len(outcome_times) and outcome_times[curr_outcome_idx] < time + time_horizon_start:
                # `curr_outcome_idx` is the idx in `outcome_times` that corresponds to the first
                # outcome EQUAL or AFTER the time horizon for this prediction time starts (if one exists)
                curr_outcome_idx += 1

            if curr_outcome_idx < len(outcome_times) and outcome_times[curr_outcome_idx] == time:
                if not self.allow_same_time_labels():
                    continue
                warnings.warn(
                    "You are making predictions at the same time as the target outcome."
                    "This frequently leads to label leakage."
                )

            # TRUE if an event occurs within the time horizon
            is_outcome_occurs_in_time_horizon: bool = (
                (
                    # ensure there is an outcome
                    # (needed in case there are 0 outcomes)
                    curr_outcome_idx
                    < len(outcome_times)
                )
                and (
                    # outcome occurs after time horizon starts
                    time + time_horizon_start
                    <= outcome_times[curr_outcome_idx]
                )
                and (
                    # outcome occurs before time horizon ends (if there is an end)
                    (time_horizon_end is None)
                    or outcome_times[curr_outcome_idx] <= time + time_horizon_end
                )
            )
            # TRUE if patient is censored (i.e. timeline ends BEFORE this time horizon ends,
            # so we don't know if the outcome happened after the patient timeline ends)
            # If infinite time horizon labeler, then assume no censoring
            is_censored: bool = end_time < time + time_horizon_end if (time_horizon_end is not None) else False
            if is_outcome_occurs_in_time_horizon:
<<<<<<< HEAD
                results.append(Label(time=time, value='True'))
            elif not is_censored:
=======
                print("True", end=" ")
                results.append(Label(time=time, value="True"))
            elif not is_censored:
                print("False", end=" ")
>>>>>>> 1ae4a077
                # Not censored + no outcome => FALSE
                results.append(Label(time=time, value="False"))
            elif is_censored:
                # Censored => None
<<<<<<< HEAD
                results.append(Label(time=time, value='Censored'))
=======
                print("Censored", end=" ")
                results.append(Label(time=time, value="Censored"))

>>>>>>> 1ae4a077
        return results


class NLabelsPerPatientLabeler(Labeler):
    """Restricts `self.labeler` to returning a max of `self.k` labels per patient."""

    def __init__(self, labeler: Labeler, num_labels: int = 1, seed: int = 1):
        self.labeler: Labeler = labeler
        self.num_labels: int = num_labels  # number of labels per patient
        self.seed: int = seed

    def label(self, patient: Patient) -> List[Label]:
        labels: List[Label] = self.labeler.label(patient)
        if len(labels) <= self.num_labels:
            return labels
        elif self.num_labels == -1:
            return labels
        hash_to_label_list: List[Tuple[int, int, Label]] = [
            (i, compute_random_num(self.seed, patient.patient_id, i), labels[i]) for i in range(len(labels))
        ]
        hash_to_label_list.sort(key=lambda a: a[1])
        n_hash_to_label_list: List[Tuple[int, int, Label]] = hash_to_label_list[: self.num_labels]
        n_hash_to_label_list.sort(key=lambda a: a[0])
        n_labels: List[Label] = [hash_to_label[2] for hash_to_label in n_hash_to_label_list]
        return n_labels

    def get_labeler_type(self) -> LabelType:
        return self.labeler.get_labeler_type()


def compute_random_num(seed: int, num_1: int, num_2: int):
    network_num_1 = struct.pack("!q", num_1)
    network_num_2 = struct.pack("!q", num_2)
    network_seed = struct.pack("!q", seed)

    to_hash = network_seed + network_num_1 + network_num_2

    hash_object = hashlib.sha256()
    hash_object.update(to_hash)
    hash_value = hash_object.digest()

    result = 0
    for i in range(len(hash_value)):
        result = (result * 256 + hash_value[i]) % 100

    return result<|MERGE_RESOLUTION|>--- conflicted
+++ resolved
@@ -594,26 +594,14 @@
             # If infinite time horizon labeler, then assume no censoring
             is_censored: bool = end_time < time + time_horizon_end if (time_horizon_end is not None) else False
             if is_outcome_occurs_in_time_horizon:
-<<<<<<< HEAD
                 results.append(Label(time=time, value='True'))
             elif not is_censored:
-=======
-                print("True", end=" ")
-                results.append(Label(time=time, value="True"))
-            elif not is_censored:
-                print("False", end=" ")
->>>>>>> 1ae4a077
                 # Not censored + no outcome => FALSE
                 results.append(Label(time=time, value="False"))
             elif is_censored:
                 # Censored => None
-<<<<<<< HEAD
                 results.append(Label(time=time, value='Censored'))
-=======
-                print("Censored", end=" ")
-                results.append(Label(time=time, value="Censored"))
-
->>>>>>> 1ae4a077
+
         return results
 
 
